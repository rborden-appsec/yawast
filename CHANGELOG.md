--- conflicted
+++ resolved
@@ -1,10 +1,7 @@
 ## 0.9.0 - In Development
 
-<<<<<<< HEAD
 * [#235](https://github.com/adamcaudill/yawast/issues/235) - WordPress Plugin Local Path Disclosure
-=======
 * [#237](https://github.com/adamcaudill/yawast/issues/237) - Bug: Connection error in check_local_ip_disclosure
->>>>>>> f772384b
 
 ## 0.8.2 - 2019-08-16
 
